--- conflicted
+++ resolved
@@ -15,15 +15,11 @@
     let addr = std::env::var("AMQP_ADDR").unwrap_or_else(|_| "amqp://127.0.0.1:5672/%2f".into());
 
     async_global_executor::block_on(async {
-<<<<<<< HEAD
-        let conn = Connection::connect(&addr, ConnectionProperties::default()).await?;
-=======
         let conn = Connection::connect(
             &addr,
-            ConnectionProperties::default().with_default_executor(8).with_connection_name("pubsub-example".into()),
+            ConnectionProperties::default().with_connection_name("pubsub-example".into()),
         )
         .await?;
->>>>>>> 12ad2296
 
         info!("CONNECTED");
 
