use crate::{
    protocol::{AMQPError, AMQPSoftError},
    publisher_confirm::{Confirmation, PublisherConfirm},
    returned_messages::ReturnedMessages,
<<<<<<< HEAD
    Error, Promise, Result,
=======
    ConfirmationBroadcaster, DeliveryTag, Error, Promise,
>>>>>>> b4b00e3d
};
use parking_lot::Mutex;
use std::{
    collections::{HashMap, HashSet},
    fmt,
    sync::Arc,
};

#[derive(Clone)]
pub(crate) struct Acknowledgements(Arc<Mutex<Inner>>);

type AMQPResult = std::result::Result<(), AMQPError>;
type ConfirmationBroadcaster = pinky_swear::PinkyBroadcaster<Result<Confirmation>>;

impl Acknowledgements {
    pub(crate) fn new(returned_messages: ReturnedMessages) -> Self {
        Self(Arc::new(Mutex::new(Inner::new(returned_messages))))
    }

    pub(crate) fn register_pending(
        &self,
        delivery_tag: DeliveryTag,
        channel_id: u16,
    ) -> PublisherConfirm {
        self.0.lock().register_pending(delivery_tag, channel_id)
    }

    pub(crate) async fn get_last_pending(&self) -> Option<crate::Result<Confirmation>> {
        let (_, promise) = self.0.lock().last.take()?;
        Some(promise.await)
    }

    pub(crate) fn ack(&self, delivery_tag: DeliveryTag, channel_id: u16) -> AMQPResult {
        self.0.lock().drop_pending(delivery_tag, true, channel_id)
    }

    pub(crate) fn nack(&self, delivery_tag: DeliveryTag, channel_id: u16) -> AMQPResult {
        self.0.lock().drop_pending(delivery_tag, false, channel_id)
    }

    pub(crate) fn ack_all_pending(&self) {
        self.0.lock().drop_all(true);
    }

    pub(crate) fn nack_all_pending(&self) {
        self.0.lock().drop_all(false);
    }

    pub(crate) fn ack_all_before(&self, delivery_tag: DeliveryTag, channel_id: u16) -> AMQPResult {
        self.0
            .lock()
            .complete_pending_before(delivery_tag, true, channel_id)
    }

    pub(crate) fn nack_all_before(&self, delivery_tag: DeliveryTag, channel_id: u16) -> AMQPResult {
        self.0
            .lock()
            .complete_pending_before(delivery_tag, false, channel_id)
    }

    pub(crate) fn on_channel_error(&self, channel_id: u16, error: Error) {
        self.0.lock().on_channel_error(channel_id, error);
    }
}

impl fmt::Debug for Acknowledgements {
    fn fmt(&self, f: &mut fmt::Formatter<'_>) -> fmt::Result {
        let mut debug = f.debug_struct("Acknowledgements");
        if let Some(inner) = self.0.try_lock() {
            debug
                .field("returned_messages", &inner.returned_messages)
                .field("pending", &inner.pending.keys());
        }
        debug.finish()
    }
}

struct Inner {
    last: Option<(DeliveryTag, Promise<Confirmation>)>,
    pending: HashMap<DeliveryTag, (u16, ConfirmationBroadcaster)>,
    returned_messages: ReturnedMessages,
}

impl Inner {
    fn new(returned_messages: ReturnedMessages) -> Self {
        Self {
            last: None,
            pending: HashMap::default(),
            returned_messages,
        }
    }

    fn register_pending(&mut self, delivery_tag: DeliveryTag, channel_id: u16) -> PublisherConfirm {
        let broadcaster = ConfirmationBroadcaster::default();
        let promise =
            PublisherConfirm::new(broadcaster.subscribe(), self.returned_messages.clone());
        if let Some((delivery_tag, promise)) = self.last.take() {
            if let Some((_, broadcaster)) = self.pending.get(&delivery_tag) {
                broadcaster.unsubscribe(promise);
            }
        }
        self.last = Some((delivery_tag, broadcaster.subscribe()));
        self.pending.insert(delivery_tag, (channel_id, broadcaster));
        promise
    }

    fn complete_pending(&mut self, success: bool, resolver: ConfirmationBroadcaster) {
        let returned_message = self.returned_messages.get_waiting_message().map(Box::new);
        resolver.swear(Ok(if success {
            Confirmation::Ack(returned_message)
        } else {
            Confirmation::Nack(returned_message)
        }));
    }

    fn drop_all(&mut self, success: bool) {
        for (_, resolver) in self
            .pending
            .drain()
            .map(|tup| tup.1)
            .collect::<Vec<(u16, ConfirmationBroadcaster)>>()
        {
            self.complete_pending(success, resolver);
        }
    }

    fn drop_pending(
        &mut self,
        delivery_tag: DeliveryTag,
        success: bool,
        channel_id: u16,
    ) -> AMQPResult {
        if let Some((_, resolver)) = self.pending.remove(&delivery_tag) {
            self.complete_pending(success, resolver);
            Ok(())
        } else {
            Err(AMQPError::new(
                AMQPSoftError::PRECONDITIONFAILED.into(),
                format!(
                    "invalid {} recevied for inexistant delivery_tag {} on channel {}",
                    if success { "ack" } else { "nack" },
                    delivery_tag,
                    channel_id
                )
                .into(),
            ))
        }
    }

    fn complete_pending_before(
        &mut self,
        delivery_tag: DeliveryTag,
        success: bool,
        channel_id: u16,
    ) -> AMQPResult {
        let mut res = Ok(());
        for tag in self
            .pending
            .keys()
            .filter(|tag| **tag <= delivery_tag)
            .cloned()
            .collect::<HashSet<DeliveryTag>>()
        {
            if let Err(err) = self.drop_pending(tag, success, channel_id) {
                res = Err(err);
            }
        }
        res
    }

    fn on_channel_error(&mut self, channel_id: u16, error: Error) {
        for (_, resolver) in self
            .pending
            .values()
            .filter(|(channel, _)| *channel == channel_id)
        {
            resolver.swear(Err(error.clone()));
        }
        self.pending
            .retain(|_, (channel, _)| *channel != channel_id);
    }
}<|MERGE_RESOLUTION|>--- conflicted
+++ resolved
@@ -2,11 +2,7 @@
     protocol::{AMQPError, AMQPSoftError},
     publisher_confirm::{Confirmation, PublisherConfirm},
     returned_messages::ReturnedMessages,
-<<<<<<< HEAD
-    Error, Promise, Result,
-=======
-    ConfirmationBroadcaster, DeliveryTag, Error, Promise,
->>>>>>> b4b00e3d
+    DeliveryTag, Error, Promise, Result,
 };
 use parking_lot::Mutex;
 use std::{
