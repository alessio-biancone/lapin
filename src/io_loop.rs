use crate::{
    buffer::Buffer, channels::Channels, connection_status::ConnectionState, frames::Frames,
    internal_rpc::InternalRPC, thread::ThreadHandle, waker::Waker, Configuration, ConnectionStatus,
    Error, PromiseResolver, Result,
};
use amq_protocol::frame::{gen_frame, parse_frame, AMQPFrame, GenError};
use log::{error, trace};
use mio::{event::Source, Events, Interest, Poll, Token, Waker as MioWaker};
use std::{
    collections::VecDeque,
    io::{self, Read, Write},
    sync::Arc,
    thread::Builder as ThreadBuilder,
    time::{Duration, Instant},
};

pub(crate) const SOCKET: Token = Token(1);
const WAKER: Token = Token(2);

const FRAMES_STORAGE: usize = 32;

#[derive(Debug, PartialEq)]
enum Status {
    Initial,
    Setup,
    Stop,
}

pub struct IoLoop<T> {
    connection_status: ConnectionStatus,
    configuration: Configuration,
    channels: Channels,
    internal_rpc: InternalRPC,
    frames: Frames,
    connection_io_loop_handle: ThreadHandle,
    waker: Waker,
    socket: T,
    status: Status,
    poll: Poll,
    frame_size: usize,
    receive_buffer: Buffer,
    send_buffer: Buffer,
    can_write: bool,
    can_read: bool,
    poll_timeout: Option<Duration>,
    serialized_frames: VecDeque<(u64, Option<PromiseResolver<()>>)>,
    last_write: Instant,
}

impl<T: Source + Read + Write + Send + 'static> IoLoop<T> {
    #[allow(clippy::too_many_arguments)]
    pub(crate) fn new(
        connection_status: ConnectionStatus,
        configuration: Configuration,
        channels: Channels,
        internal_rpc: InternalRPC,
        frames: Frames,
        connection_io_loop_handle: ThreadHandle,
        waker: Waker,
        socket: T,
        poll: Option<(Poll, Token)>,
    ) -> Result<Self> {
        let (poll, registered) = poll
            .map(|t| Ok((t.0, true)))
            .unwrap_or_else(|| Poll::new().map(|poll| (poll, false)))?;
        waker.set_waker(MioWaker::new(poll.registry(), WAKER)?);
        let frame_size = std::cmp::max(8192, configuration.frame_max() as usize);
        let mut inner = Self {
            connection_status,
            configuration,
            channels,
            internal_rpc,
            frames,
            connection_io_loop_handle,
            waker,
            socket,
            status: Status::Initial,
            poll,
            frame_size,
            receive_buffer: Buffer::with_capacity(FRAMES_STORAGE * frame_size),
            send_buffer: Buffer::with_capacity(FRAMES_STORAGE * frame_size),
            can_write: false,
            can_read: false,
            poll_timeout: None,
            serialized_frames: VecDeque::default(),
            last_write: Instant::now(),
        };
        if registered {
            inner.poll.registry().reregister(
                &mut inner.socket,
                SOCKET,
                Interest::READABLE | Interest::WRITABLE,
            )?;
        } else {
            inner.poll.registry().register(
                &mut inner.socket,
                SOCKET,
                Interest::READABLE | Interest::WRITABLE,
            )?;
        }
        Ok(inner)
    }

    fn ensure_setup(&mut self) -> Result<()> {
        if self.status != Status::Setup && self.connection_status.connected() {
            let frame_max = self.configuration.frame_max() as usize;
            self.frame_size = std::cmp::max(self.frame_size, frame_max);
            self.receive_buffer.grow(FRAMES_STORAGE * self.frame_size);
            self.send_buffer.grow(FRAMES_STORAGE * self.frame_size);
            let heartbeat = self.configuration.heartbeat();
            if heartbeat != 0 {
                let heartbeat = Duration::from_millis(u64::from(heartbeat) * 500); // * 1000 (ms) / 2 (half the negociated timeout)
                self.poll_timeout = Some(heartbeat);
            }
            self.status = Status::Setup;
        }
        Ok(())
    }

    fn has_data(&self) -> bool {
        self.frames.has_pending()
            || self.send_buffer.available_data() > 0
            || !self.serialized_frames.is_empty()
    }

    fn can_write(&self) -> bool {
        self.can_write && self.has_data() && !self.connection_status.blocked()
    }

    fn can_read(&self) -> bool {
        self.can_read
    }

    fn can_parse(&self) -> bool {
        self.receive_buffer.available_data() > 0
    }

    fn should_continue(&self) -> bool {
        (self.status == Status::Initial
            || self.connection_status.connected()
            || self.connection_status.closing())
            && self.status != Status::Stop
            && !self.connection_status.errored()
    }

    pub fn start(mut self) -> Result<()> {
        let waker = self.waker.clone();
        self.connection_io_loop_handle.clone().register(
            ThreadBuilder::new()
                .name("io_loop".to_owned())
                .spawn(move || {
                    let mut events = Events::with_capacity(1024);
                    while self.should_continue() {
                        if let Err(err) = self.run(&mut events) {
                            self.cancel_serialized_frames(err)?;
                        }
                    }
                    Ok(())
                })?,
        );
        waker.wake()
    }

<<<<<<< HEAD
    fn cancel_serialized_frames(&self, error: Error) -> Result<()> {
        for (_, resolver) in self.serialized_frames.iter() {
=======
    fn cancel_serilized_frames(&mut self, error: Error) -> Result<()> {
        for (_, resolver) in std::mem::take(&mut self.serialized_frames) {
>>>>>>> dfca0326
            if let Some(resolver) = resolver {
                resolver.swear(Err(error.clone()));
            }
        }
        Err(error)
    }

    fn poll_timeout(&self) -> Option<Duration> {
        self.poll_timeout.map(|timeout| {
            timeout
                .checked_sub(self.last_write.elapsed())
                .unwrap_or_else(|| Duration::from_secs(0))
        })
    }

    fn poll(&mut self, events: &mut Events) -> Result<()> {
        trace!("io_loop poll");
        self.poll.poll(events, self.poll_timeout())?;
        trace!("io_loop poll done");
        for event in events.iter() {
            if event.token() == SOCKET {
                trace!("Got mio event for socket: {:?}", event);
                if event.is_read_closed() || event.is_write_closed() {
                    self.critical_error(io::Error::from(io::ErrorKind::ConnectionReset).into())?;
                }
                if event.is_error() {
                    self.critical_error(io::Error::from(io::ErrorKind::ConnectionAborted).into())?;
                }
                // Due to a bug in epoll/mio, it doesn't seem like we can trust this, it's sometimes missing when it should be there
                /*
                if event.is_readable() {
                    self.can_read = true;
                }
                */
                self.can_read = true;
                if event.is_writable() {
                    self.can_write = true;
                }
            }
        }
        Ok(())
    }

    fn run(&mut self, events: &mut Events) -> Result<()> {
        trace!("io_loop run");
        self.ensure_setup()?;
        self.poll(events)?;
        self.socket.flush()?;
        let res = self.do_run();
        self.internal_rpc.poll(&self.channels).and(res)
    }

    fn do_run(&mut self) -> Result<()> {
        trace!(
            "io_loop do_run; can_read={}, can_write={}, has_data={}",
            self.can_read,
            self.can_write,
            self.has_data()
        );
        loop {
            self.write()?;
            self.internal_rpc.poll(&self.channels)?;
            if self.connection_status.closed() {
                self.status = Status::Stop;
            }
            if self.should_continue() {
                self.read()?;
            }
            self.parse()?;
            self.internal_rpc.poll(&self.channels)?;
            if self.should_heartbeat() {
                self.channels.send_heartbeat()?;
                // Update last_write so that if we cannot write yet to the socket, we don't enqueue countless heartbeats
                self.last_write = Instant::now();
            }
            if self.stop_looping() {
                self.maybe_continue()?;
                break;
            }
        }
        trace!(
            "io_loop do_run done; can_read={}, can_write={}, has_data={}, status={:?}",
            self.can_read,
            self.can_write,
            self.has_data(),
            self.status
        );
        Ok(())
    }

    fn should_heartbeat(&self) -> bool {
        if let Some(heartbeat_timeout) = self.poll_timeout {
            self.last_write.elapsed() > heartbeat_timeout
        } else {
            false
        }
    }

    fn stop_looping(&self) -> bool {
        !self.can_read()
            || !self.can_write()
            || self.status == Status::Stop
            || self.connection_status.errored()
    }

    fn has_pending_operations(&self) -> bool {
        self.status != Status::Stop && (self.can_read() || self.can_parse() || self.can_write())
    }

    fn maybe_continue(&mut self) -> Result<()> {
        if self.has_pending_operations() {
            trace!(
                "io_loop send continue; can_read={}, can_write={}, has_data={}",
                self.can_read,
                self.can_write,
                self.has_data()
            );
            self.send_continue()?;
        }
        Ok(())
    }

    fn critical_error(&mut self, error: Error) -> Result<()> {
        if let Some(resolver) = self.connection_status.connection_resolver() {
            resolver.swear(Err(error.clone()));
        }
        self.status = Status::Stop;
        self.channels.set_connection_error(error.clone())?;
        Err(error)
    }

    fn write(&mut self) -> Result<()> {
        if self.can_write() {
            if let Err(e) = self.write_to_stream() {
                if e.wouldblock() {
                    self.can_write = false
                } else {
                    error!("error writing: {:?}", e);
                    self.critical_error(e)?;
                }
            }
        }
        Ok(())
    }

    fn read(&mut self) -> Result<()> {
        if self.can_read() {
            if let Err(e) = self.read_from_stream() {
                if e.wouldblock() {
                    self.can_read = false
                } else {
                    error!("error reading: {:?}", e);
                    self.critical_error(e)?;
                }
            }
        }
        Ok(())
    }

    fn send_continue(&mut self) -> Result<()> {
        self.waker.wake()
    }

    fn write_to_stream(&mut self) -> Result<()> {
        self.serialize()?;

        let sz = self.send_buffer.write_to(&mut self.socket)?;

        if sz > 0 {
            self.last_write = Instant::now();

            trace!("wrote {} bytes", sz);
            self.send_buffer.consume(sz);

            let mut written = sz as u64;
            while written > 0 {
                if let Some((to_write, resolver)) = self.serialized_frames.pop_front() {
                    if written < to_write {
                        self.serialized_frames
                            .push_front((to_write - written, resolver));
                        trace!("{} to write to complete this frame", to_write - written);
                        written = 0;
                    } else {
                        if let Some(resolver) = resolver {
                            resolver.swear(Ok(()));
                        }
                        written -= to_write;
                    }
                } else {
                    error!(
                        "We've written {} but didn't expect to write anything",
                        written
                    );
                    break;
                }
            }

            if self.send_buffer.available_data() > 0 {
                // We didn't write all the data yet
                trace!("Still {} to write", self.send_buffer.available_data());
                self.send_continue()?;
            } else {
                self.socket.flush()?;
            }
        } else {
            error!("Socket was writable but we wrote 0, marking as wouldblock");
            self.can_write = false;
        }
        Ok(())
    }

    fn read_from_stream(&mut self) -> Result<()> {
        match self.connection_status.state() {
            ConnectionState::Closed => Ok(()),
            ConnectionState::Error => Err(Error::InvalidConnectionState(ConnectionState::Error)),
            _ => {
                self.receive_buffer.read_from(&mut self.socket).map(|sz| {
                    trace!("read {} bytes", sz);
                    self.receive_buffer.fill(sz);
                })?;
                Ok(())
            }
        }
    }

    fn serialize(&mut self) -> Result<()> {
        if let Some((next_msg, resolver)) = self.frames.pop(self.channels.flow()) {
            // FIXME: having the body here is too verbose, impl Display on frame instead: trace!("will write to buffer: {:?}", next_msg);
            trace!("Will write to buffer");
            let checkpoint = self.send_buffer.checkpoint();
            let res = gen_frame(&next_msg)((&mut self.send_buffer).into());
            match res.map(|w| w.into_inner().1) {
                Ok(sz) => {
                    self.serialized_frames.push_back((sz, resolver));
                    Ok(())
                }
                Err(e) => {
                    self.send_buffer.rollback(checkpoint);
                    match e {
                        GenError::BufferTooSmall(_) => {
                            // Requeue msg
                            self.frames.retry((next_msg, resolver));
                            self.send_continue()
                        }
                        e => {
                            error!("error generating frame: {:?}", e);
                            let error = Error::SerialisationError(Arc::new(e));
                            self.channels.set_connection_error(error.clone())?;
                            Err(error)
                        }
                    }
                }
            }
        } else {
            Ok(())
        }
    }

    fn parse(&mut self) -> Result<()> {
        if self.can_parse() {
            if let Some(frame) = self.do_parse()? {
                self.channels.handle_frame(frame)?;
            }
        }
        Ok(())
    }

    fn do_parse(&mut self) -> Result<Option<AMQPFrame>> {
        match parse_frame(self.receive_buffer.parsing_context()) {
            Ok((i, f)) => {
                let consumed = self.receive_buffer.offset(i);
                self.receive_buffer.consume(consumed);
                Ok(Some(f))
            }
            Err(e) => {
                if e.is_incomplete() {
                    Ok(None)
                } else {
                    error!("parse error: {:?}", e);
                    let error = Error::ParsingError(e);
                    self.channels.set_connection_error(error.clone())?;
                    Err(error)
                }
            }
        }
    }
}<|MERGE_RESOLUTION|>--- conflicted
+++ resolved
@@ -161,13 +161,8 @@
         waker.wake()
     }
 
-<<<<<<< HEAD
     fn cancel_serialized_frames(&self, error: Error) -> Result<()> {
-        for (_, resolver) in self.serialized_frames.iter() {
-=======
-    fn cancel_serilized_frames(&mut self, error: Error) -> Result<()> {
         for (_, resolver) in std::mem::take(&mut self.serialized_frames) {
->>>>>>> dfca0326
             if let Some(resolver) = resolver {
                 resolver.swear(Err(error.clone()));
             }
