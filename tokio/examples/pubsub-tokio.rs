--- conflicted
+++ resolved
@@ -2,12 +2,8 @@
     message::DeliveryResult, options::*, publisher_confirm::Confirmation, types::FieldTable,
     BasicProperties, Connection, ConnectionProperties, Result,
 };
-<<<<<<< HEAD
-=======
-use log::info;
 use std::sync::Arc;
 use tokio::runtime::Runtime;
->>>>>>> 55f55774
 use tokio_amqp::*;
 use tracing::info;
 
