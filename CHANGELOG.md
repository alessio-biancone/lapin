<<<<<<< HEAD
### 0.27.0 (XXX)

#### Breaking changes

* Updated amq-protocol to 3.0.0
* `Channel::connection_[,un}blocked` is now `Connection::{,un}block`
* `failure` as been replaced with `std::error::Error` usage
* `Confirmation::as_error` is now `Confirmation::into_error`

#### Features

* Add support for `update_secret` for oauth2 authentication module
=======
### 0.26.9 (2019-08-26)

#### Bug Fixes

* `IoLoop` fixes under heavy loads

### 0.26.8 (2019-08-26)

#### Bug Fixes

* `IoLoop` fixes under heavy loads
>>>>>>> ff144ddc

### 0.26.7 (2019-08-23)

#### Bug Fixes

* Make `Connection::connector` and `IoLoop:run` public

### 0.26.6 (2019-08-15)

#### Bug Fixes

* Better handle multiple channel publishing under heavy load

### 0.26.5 (2019-08-14)

#### Bug Fixes

* Fix retrying of `basic_publish` frames

### 0.26.4 (2019-08-14)

#### Bug Fixes

* Rework how `basic_publish` is handled internally to ensure concurrent usages work as expected

### 0.26.3 (2019-08-12)

#### Bug Fixes

* Do not hang on tasks that require an answer in case of channel error

### 0.26.2 (2019-08-12)

#### Bug Fixes

* Fixes some frames ordering when using concurrent `basic_publish` under heavy load

### 0.26.1 (2019-08-09)

#### Bug Fixes

* Properly broadcast channel error to all pending tasks/futures

### 0.26.0 (2019-08-08)

#### Bug Fixes

* Fix unblocking connection
* Properly broadcast connection error to all pending tasks/futures

#### Breaking changes

* Unused IoLoopError has been dropped

### 0.25.0 (2019-07-12)

#### Bug Fixes

* Consumer streams now properly forward connection errors

#### Breaking changes

* lapin's consumer stream now returns a Result

#### Features

* `ConsumerDelegate` now has a `on_error` hook

### 0.24.1 (2019-07-11)

#### Bug Fixes

* Properly handle network disconnections on OSX

### 0.24.0 (2019-07-04)

#### Bug Fixes

* `Connection::close` no longer hangs
* `ConsumerDelegate` no longer requires `fmt::Debug`

#### Breaking changes

* `ConsumerDelegate` methods have been renamed for clarity and only `on_new_delivery` is now mandatory

### 0.23.0 (2019-06-21)

#### Breaking changes

* `lapin-async` as been renamed to `lapin`
* lapin: Instead of passing a `Box<dyn ConsumerSubscriber>` as a parameter to `basic_consume`, you must now call
  `set_delegate(Box<dyn ConsumerDelegate>)` on the returned `Consumer`

#### Features

* `lapin` has experimental support for `futures-0.3` + `std::future::Future` through its `futures` feature

### 0.22.0 (2019-06-20)

#### Features

* you can now select the TLS implementation used for amqps or disable amqps support

#### Bug Fixes

* vhosts are properly handled again
* we now properly wait for the return message when last ack is a nack for publishers confirm

#### Breaking changes

* `wait_for_confirms()` is now async (needs to be awaited)

### 0.21.3 (2019-06-18)

#### Bug Fixes

* More work around connection failures, properly report those as errors
* Add a way to register a connection error handler

### 0.21.2 (2019-06-17)

#### Bug Fixes

* Properly handle connection failures

### 0.21.1 (2019-06-16)

#### Features

* **async**
  * `Connection::run` to keep the program running when there is nothing left to downgraded but consume new messages

#### Bug Fixes

* `io_loop` correctly exists once connection is no longer connected

### 0.21.0 (2019-06-14)

#### Breaking changes

* Some internal methods are no longer public (channel and connection handling)
* Rework how we close channels and connection

### 0.20.0 (2019-06-14)

#### Breaking changes

* Drop duplicate Credentials param from connect, use the credentials from the AMQPUri.

### 0.19.0 (2019-06-14)

#### Features

* All of AMQP methods and auth mechanisms are now supported

#### Bug Fixes

* Better consumers handling
* Misc code cleanup and modernization
* AMQP is now fully supported, no more crahs on unexpected frames

#### Breaking changes

* Method options are now generated. Hardcoded fields from AMQP omitted. Options are shared between async and futures
* The way we handle `publisher_confirm` has changed. You now need to call `confirm_select` explicitely, and then
  `wait_for_confirms` to wait for all pending confirmations
* **async**
  * Methods are now on the `Channel` object which is now returned instead of `channel_id` by `create_channel`
  * Methods are now generated from protocol specifications
  * Methods return a Confirmation that can be awaited
  * ShortString and LongString are now concrete types (!= String), which can be created from &str or String using `into()`
  * Connection::connect has been rewritten
* **futures**
  * Port to the new lapin-async
  * Client::connect has been rewritten

### 0.18.0 (2019-03-03)

#### Bug Fixes

* Better `delivery_tag` handling
* Adapt our behaviour wrt ack/nack to be specifications-compliant
* We now pass several additional information to the server when connecting, such as capabilities

#### Breaking changes

* Connect now takes an additional `ConnectionProperties` for better configuration

#### Features

* Better logging when channel gets closed by server
* Support receiving BasicCancel from the server

### 0.17.0 (2019-02-15)

#### Bug Fixes

* Drop prefetched messages when speicific arguments are passed to `basic_{,n}ack` or `basic_cancel`

#### Housekeeping

* Drop sasl dependency, avoiding likage to LGPL-3 licensed code

### 0.16.0 (2019-02-01)

#### Housekeeping

* Switch to edition 2018
* Switch to `parking_lot` Mutex

#### Breaking changes

* **futures**
  * Drop now unused mutex poisoning error

### 0.15.0 (2018-12-05)

#### Housekeeping

* Update `amq-protocol`

#### Breaking Changes

* **async:**
  * Introduce a new `Error` type, replacing occurences of `io::Error` in public APIs ([#145](https://github.com/sozu-proxy/lapin/pull/147))
* **futures:**
  * Introduce a new `Error` type, replacing occurences of `io::Error` in public APIs ([#145](https://github.com/sozu-proxy/lapin/pull/145))

### 0.14.1 (2018-11-16)

#### Housekeeping

* Update `env_logger`
* Drop unused `build.rs` from async

#### Bug Fixes

* Fix heartbeat interval

### 0.14.0 (2018-10-17)

#### Housekeeping

* Update amq-protocol dependency
* Reexport `amq_protocol::uri`

### 0.13.0 (2018-07-09)

#### Features

* **futures:**
  * `basic_ack` and `basic_nack` API now support passing the `multiple` flag
  * Port to the new `tokio-codec` crate
  * The object returned by `queue_declare` now holds the messages count and the consumers count too

#### Bug Fixes

* Fully rework how consumers are handled internally, should be way more robust now
* Heartbeats are now preemptive and are sucessfully sent even under heavy load

#### Breaking Changes

* Port to `nom` 4
* **async:** some fields got their visibility downgraded to private as part of the consumers rework
* **futures:**
  * We now use `impl trait` and thus require rust 1.26.0 or greater
  * `basic_publish` payload is now a `Vec<u8>`

### 0.12.0 (2018-06-05)

#### Features

* Implement `channel_close_ok`
* Slightly rework consumers internal handling
* **futures:**
  * Allow cancelling the Heartbeat future
  * Implement flow methods

#### Bug Fixes

* Fix bad expectation for empty payloads
* Fix heartbeat when configured value is 0
* Fix channel overflow when `channel_max` is low
* **futures:**
  * Ensure tasks aren't dropped when we hit `Async::NotReady` but queued for re-poll instead
  * Correctly handle mutex poisoning
  * Use generated consumer tag and queue name when an empty one is provided
  * Fix `Sink` implementation on `AMQPTransport`

#### Breaking Changes

* **futures:**
  * Port to `tokio`
  * Update to `tokio-timer` 0.2
  * `queue_declare` now return a `Queue` object
  * `basic_consume` now expects a `Queue` object to ensure you've called `queue_declare first`

### 0.11.1 (2018-04-12)

#### Bug Fixes

* **futures:** Get back to `tokio-timer` 0.1

### 0.11.0 (2018-04-08)

#### Features

* implement `basic_qos`
* **futures:**
  * Implement `basic_nack`
  * Implement `queue_unbind`
  * Mark all futures as `Send` to ease `tokio` integration

#### Bug Fixes

* **futures:** Get back to `tokio-timer` 0.1

#### Breaking Changes

* `Message` is now `Delivery`, differentiate from `BasicGetMessage`
* **futures:**
  * Port to `tokio-timer` 0.2
  * Prefer `handle.spawn` to `thread::new` for the heartbeat

### 0.10.0 (2017-07-13)

#### Bug Fixes

* Rework how the futures API is handled internally
* Rework client-server parameters negociation at connection

#### Breaking Changes

* **futures:**
  * `create_confirm_channel` now take a `ConfirmSelectOptions`
  * Run heartbeat in a separated thread (delegate thread creation to user)
  * Return a heartbeat creation closure alongside the client

### 0.9.0 (2017-06-19)

#### Features

* Implement `access` methods
* **async:**
  * Make errors more specific
  * Do the `frame_max` negociation with the server
* **futures:**
  * Implement missing exchange methods

#### Breaking Changes

* **futures:** Rework the `basic_publish` API

### 0.8.2 (2017-05-04)

#### Bug Fixes

* Update `amq-protocol`

### 0.8.1 (2017-05-04)

#### Bug Fixes

* Better error handling

### 0.8.0 (2017-04-13)

#### Features

* **futures:** Implement `Channel::close`

#### Bug Fixes

* Polling improvements
- Better error handling

### 0.7.0 (2017-04-10)

#### Features

* Implement `exchange_declare`
* **futures:**
  * Implement `queue_bind`
  * Implement `queue_delete`

### 0.6.0 (2017-03-30)

#### Features

* Allow chosing the vhost

### 0.5.0 (2017-03-28)

#### Bug Fixes

* Update `sasl` to 0.4 (removes the `openssl` dependency)

### 0.4.0 (2017-03-28)

#### Features

* Implement `confirm_select`
* **async:**
  * Add support for BasicProperties
  * Implement `receive_basic_ack`
  * Implement `receive_basic_nack`
* **futures:**
  * Implement confirm channel
  * Implement heartbeat

### 0.3.0 (2017-03-25)

#### Features

* Chunking of message bodies

#### Breaking Changes

* **futures:** Add options for API methods missing them

### 0.2.0 (2017-03-20)

#### Features

* Initial release
<|MERGE_RESOLUTION|>--- conflicted
+++ resolved
@@ -1,4 +1,3 @@
-<<<<<<< HEAD
 ### 0.27.0 (XXX)
 
 #### Breaking changes
@@ -11,7 +10,7 @@
 #### Features
 
 * Add support for `update_secret` for oauth2 authentication module
-=======
+
 ### 0.26.9 (2019-08-26)
 
 #### Bug Fixes
@@ -23,7 +22,6 @@
 #### Bug Fixes
 
 * `IoLoop` fixes under heavy loads
->>>>>>> ff144ddc
 
 ### 0.26.7 (2019-08-23)
 
