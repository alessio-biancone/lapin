--- conflicted
+++ resolved
@@ -1,12 +1,7 @@
 [package]
 name = "lapin"
-<<<<<<< HEAD
 version = "2.0.0-beta.3"
 edition = "2021"
-=======
-version = "1.10.0"
-edition = "2018"
->>>>>>> 7a70d5fe
 authors = ["Geoffroy Couprie <geo.couprie@gmail.com>", "Marc-Antoine Perennou <Marc-Antoine@Perennou.com>"]
 description = "AMQP client library"
 repository = "https://github.com/amqp-rs/lapin"
@@ -66,17 +61,11 @@
 async-trait = "^0.1.42"
 executor-trait = "^2.1"
 futures-core = "^0.3"
-<<<<<<< HEAD
 futures-io = "^0.3"
-parking_lot = "^0.11"
-pinky-swear = "^6.0"
+parking_lot = "^0.12"
+pinky-swear = "^6.1"
 reactor-trait = "^1.1"
 waker-fn = "^1.1"
-=======
-log = "^0.4"
-parking_lot = "^0.12"
-pinky-swear = "^4.5"
->>>>>>> 7a70d5fe
 
 [dev-dependencies]
 async-global-executor = "^2.0"
