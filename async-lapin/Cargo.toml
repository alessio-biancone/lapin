--- conflicted
+++ resolved
@@ -1,12 +1,7 @@
 [package]
 name = "async-lapin"
-<<<<<<< HEAD
-version = "1.2.0"
+version = "1.3.0"
 edition = "2021"
-=======
-version = "1.3.0"
-edition = "2018"
->>>>>>> 7a70d5fe
 authors = ["Marc-Antoine Perennou <Marc-Antoine@Perennou.com>"]
 description = "lapin integration with async-io"
 repository = "https://github.com/amqp-rs/lapin"
@@ -21,18 +16,10 @@
 default = ["lapin/default"]
 
 [dependencies]
-<<<<<<< HEAD
 async-reactor-trait = "^1.1"
 
 [dependencies.lapin]
 version = "=2.0.0-beta.3"
-=======
-async-io = "^1.2"
-parking_lot = "^0.12"
-
-[dependencies.lapin]
-version = "^1.10"
->>>>>>> 7a70d5fe
 path = ".."
 default-features = false
 
